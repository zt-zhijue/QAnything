--- conflicted
+++ resolved
@@ -42,19 +42,10 @@
 
 cd /workspace/qanything_local/front_end
 # 安装依赖
-<<<<<<< HEAD
-echo "Waiting for WebUI dependencies."
-npm install
-echo "Successfully installed WebUI dependencies.(5/7)"
-echo "已成功 WebUI 依赖。（5/7）"
-npm run dev > npm_dev.log 2>&1 &
-tail -f npm_dev.log &
-while ! grep -q "ready" npm_dev.log; do
-=======
 echo "Waiting for download yarn and http-server"
 echo "等待安装yarn和http-server"
 npm i -g yarn
-npm i -g http-server 
+npm i -g http-server
 echo "Downloaded yarn! Waiting for yarn to install frontend dependencies"
 echo "已下载yarn！等待yarn安装前端依赖"
 yarn
@@ -72,18 +63,12 @@
 http-server ./dist -p 5052 --cors --name QAnything 1>http-server.log 2>&1 &
 tail -f http-server.log &
 while ! grep -q "Available" http-server.log; do
->>>>>>> 037c7f3b
     echo "Waiting for the front-end service to start..."
-    echo "等待启动 WebUI"
+    echo "等待启动前端服务"
     sleep 5
 done
-<<<<<<< HEAD
-echo "The front-end service is ready!...(6/7)"
-echo "WebUI 已就绪!...(6/7)"
-=======
 echo "The front-end service is ready!...(7/8)"
 echo "前端服务已就绪!...(7/8)"
->>>>>>> 037c7f3b
 
 current_time=$(date +%s)
 elapsed=$((current_time - start_time))  # 计算经过的时间（秒）
@@ -113,4 +98,5 @@
 # 保持容器运行
 while true; do
   sleep 2
-done+done
+
