<div align="center">

  <a href="https://github.com/netease-youdao/QAnything">
    <!-- Please provide path to your logo here -->
    <img src="docs/images/qanything_logo.png" alt="Logo" width="911" height="175">
  </a>

# **Q**uestion and **A**nswer based on **Anything**

<p align="center">
  <a href="./README.md">English</a> |
  <a href="./README_zh.md">简体中文</a>
</p>

</div>

<div align="center">

<a href="https://qanything.ai"><img src="https://img.shields.io/badge/%E5%9C%A8%E7%BA%BF%E4%BD%93%E9%AA%8C-QAnything-purple"></a>
&nbsp;&nbsp;&nbsp;&nbsp;
<a href="https://read.youdao.com#/home"><img src="https://img.shields.io/badge/%E5%9C%A8%E7%BA%BF%E4%BD%93%E9%AA%8C-有道速读-purple"></a>
&nbsp;&nbsp;&nbsp;&nbsp;

<a href="./LICENSE"><img src="https://img.shields.io/badge/license-Apache--2.0-yellow"></a>
&nbsp;&nbsp;&nbsp;&nbsp;
<a href="https://github.com/netease-youdao/QAnything/pulls"><img src="https://img.shields.io/badge/PRs-welcome-red"></a>
&nbsp;&nbsp;&nbsp;&nbsp;
<a href="https://twitter.com/YDopensource"><img src="https://img.shields.io/badge/follow-%40YDOpenSource-1DA1F2?logo=twitter&style={style}"></a>
&nbsp;&nbsp;&nbsp;&nbsp;

</div>

<details open="open">
<summary>目 录</summary>

- [什么是QAnything](#什么是QAnything)
  - [特点](#特点)
  - [架构](#架构)
- [开始](#开始)
  - [必要条件](#必要条件)
  - [下载安装](#下载安装)
- [使用](#使用)
  - [接入API](#接入API)
- [微信群](#微信群)
- [支持](#支持)
- [协议](#协议)
- [Acknowledgements](#Acknowledgements)

</details>


## 什么是QAnything？
**QAnything** (**Q**uestion and **A**nswer based on **Anything**) 是致力于支持任意格式文件或数据库的本地知识库问答系统，可断网安装使用。

您的任何格式的本地文件都可以往里扔，即可获得准确、快速、靠谱的问答体验。

目前已支持格式: **PDF**，**Word(doc/docx)**，**PPT**，**Markdown**，**Eml**，**TXT**，**图片（jpg，png等）**，**网页链接**，更多格式，敬请期待...

### 特点
- 数据安全，支持全程拔网线安装使用。
- 支持跨语种问答，中英文问答随意切换，无所谓文件是什么语种。
- 支持海量数据问答，两阶段向量排序，解决了大规模数据检索退化的问题，数据越多，效果越好。
- 高性能生产级系统，可直接部署企业应用。
- 易用性，无需繁琐的配置，一键安装部署，拿来就用。
- 支持选择多知识库问答。

### 架构
<div align="center">
<img src="docs/images/qanything_arch.png" width = "700" alt="qanything_system" align=center />
</div>

#### 为什么是两阶段检索?
知识库数据量大的场景下两阶段优势非常明显，如果只用一阶段embedding检索，随着数据量增大会出现检索退化的问题，如下图中绿线所示，二阶段rerank重排后能实现准确率稳定增长，即**数据越多，效果越好**。

<div align="center">
<img src="docs/images/two_stage_retrieval.jpg" width = "500" alt="two stage retrievaal" align=center />
</div>

QAnything使用的检索组件[BCEmbedding](https://github.com/netease-youdao/BCEmbedding)有非常强悍的双语和跨语种能力，能消除语义检索里面的中英语言之间的差异，从而实现：
- **强大的双语和跨语种语义表征能力【<a href="https://github.com/netease-youdao/BCEmbedding/tree/master?tab=readme-ov-file#semantic-representation-evaluations-in-mteb" target="_Self">基于MTEB的语义表征评测指标</a>】。**
- **基于LlamaIndex的RAG评测，表现SOTA【<a href="https://github.com/netease-youdao/BCEmbedding/tree/master?tab=readme-ov-file#rag-evaluations-in-llamaindex" target="_Self">基于LlamaIndex的RAG评测指标</a>】。**


#### 一阶段检索（embedding）
| 模型名称 | Retrieval | STS | PairClassification | Classification | Reranking | Clustering | 平均 |  
|:-------------------------------|:--------:|:--------:|:--------:|:--------:|:--------:|:--------:|:--------:|  
| bge-base-en-v1.5 | 37.14 | 55.06 | 75.45 | 59.73 | 43.05 | 37.74 | 47.20 |  
| bge-base-zh-v1.5 | 47.60 | 63.72 | 77.40 | 63.38 | 54.85 | 32.56 | 53.60 |  
| bge-large-en-v1.5 | 37.15 | 54.09 | 75.00 | 59.24 | 42.68 | 37.32 | 46.82 |  
| bge-large-zh-v1.5 | 47.54 | 64.73 | **79.14** | 64.19 | 55.88 | 33.26 | 54.21 |  
| jina-embeddings-v2-base-en | 31.58 | 54.28 | 74.84 | 58.42 | 41.16 | 34.67 | 44.29 |  
| m3e-base | 46.29 | 63.93 | 71.84 | 64.08 | 52.38 | 37.84 | 53.54 |  
| m3e-large | 34.85 | 59.74 | 67.69 | 60.07 | 48.99 | 31.62 | 46.78 |  
| ***bce-embedding-base_v1*** | **57.60** | **65.73** | 74.96 | **69.00** | **57.29** | **38.95** | ***59.43*** |  

- 更详细的评测结果详见[Embedding模型指标汇总](https://github.com/netease-youdao/BCEmbedding/blob/master/Docs/EvaluationSummary/embedding_eval_summary.md)。

#### 二阶段检索（rerank）
| 模型名称 | Reranking | 平均 |  
|:-------------------------------|:--------:|:--------:|  
| bge-reranker-base | 57.78 | 57.78 |  
| bge-reranker-large | 59.69 | 59.69 |  
| ***bce-reranker-base_v1*** | **60.06** | ***60.06*** |  

- 更详细的评测结果详见[Reranker模型指标汇总](https://github.com/netease-youdao/BCEmbedding/blob/master/Docs/EvaluationSummary/reranker_eval_summary.md)

#### 基于LlamaIndex的RAG评测（embedding and rerank）

<img src="https://github.com/netease-youdao/BCEmbedding/blob/master/Docs/assets/rag_eval_multiple_domains_summary.jpg">

***NOTE:***

- 在WithoutReranker列中，我们的bce-embedding-base_v1模型优于所有其他embedding模型。
- 在固定embedding模型的情况下，我们的bce-reranker-base_v1模型达到了最佳表现。
- **bce-embedding-base_v1和bce-reranker-base_v1的组合是SOTA。**
- 如果想单独使用embedding和rerank请参阅：[BCEmbedding](https://github.com/netease-youdao/BCEmbedding)

#### LLM

开源版本QAnything的大模型基于通义千问，并在大量专业问答数据集上进行微调；在千问的基础上大大加强了问答的能力。
如果需要商用请遵循千问的license，具体请参阅：[通义千问](https://github.com/QwenLM/Qwen)

## 开始
[:point_right: 在线试用QAnything](https://qanything.ai)

### 必要条件
|  **必要项**     | **最低要求**      | **备注** |
| --------------         |---------------| --------------------------------- |
| NVIDIA GPU Memory      | >= 16GB       | 推荐NVIDIA 3090|
| NVIDIA Driver 版本      | >= 525.105.17 |                           |
| CUDA 版本               | >= 12.0       |                           |
| docker compose 版本     | >= 2.12.1     | [docker compose 安装教程](https://docs.docker.com/compose/install/)|

### 下载安装
#### step1: 下载本项目
```
git clone https://github.com/netease-youdao/QAnything.git
```
#### step2: 下载模型并解压到本项目根目录下
本项目提供多种模型下载平台，选择其中一个方式下载即可。

[👉【始智AI】](https://wisemodel.cn/models/Netease_Youdao/qanything)
[👉【魔搭社区】](https://www.modelscope.cn/models/netease-youdao/QAnything)
[👉【HuggingFace】](https://huggingface.co/netease-youdao/QAnything)

<details>
<summary>下载方式1：始智AI（推荐👍）</summary>

```
cd QAnything
# Make sure you have git-lfs installed (https://git-lfs.com)
git lfs install
git clone https://www.wisemodel.cn/Netease_Youdao/qanything.git
unzip qanything/models.zip   # in root directory of the current project
```
</details>
<details>
<summary>下载方式2：魔搭社区</summary>

```
cd QAnything
# Make sure you have git-lfs installed (https://git-lfs.com)
git lfs install
git clone https://www.modelscope.cn/netease-youdao/QAnything.git
unzip QAnything/models.zip   # in root directory of the current project
```
</details>
<details>
<summary>下载方式3：HuggingFace</summary>

```
cd QAnything
# Make sure you have git-lfs installed (https://git-lfs.com)
git lfs install
git clone https://huggingface.co/netease-youdao/QAnything
unzip QAnything/models.zip   # in root directory of the current project
```
</details>

#### step3：修改配置
##### 在WINDOWNS系统下：
```
vim docker-compose-windows.yaml # change CUDA_VISIBLE_DEVICES to your gpu device id
vim front_end/.env # 设置准确的host，本地环境默认一般是localhost或0.0.0.0
```
##### 在Linux系统下：
```
# 判断当前wsl2是否是
vim docker-compose-linux.yaml # change CUDA_VISIBLE_DEVICES to your gpu device id
vim front_end/.env # 设置准确的host，本地环境默认一般是localhost或0.0.0.0
```
#### step4: 启动服务
##### 在Windows系统下：3种启动方式
1. 命令行中通过docker命令执行（推荐👍）
<details>
<summary>新手推荐！</summary>

```shell
<<<<<<< HEAD
# 脚本文件从dos格式改为unix格式
sed -i "s/\r//" scripts/run_for_local.sh
sed -i "s/^M//" scripts/run_for_local.sh
# 删除dos系统中的BOM字符
sed -i '1s/^ *//' scripts/run_for_local.sh
# 查看BOM是否删除成功
head -1 scripts/run_for_local.sh | od -c
# 如果显示：0000000   !   /   b   i   n   /   b   a   s   h  \n 表示成功
=======
>>>>>>> 63d3702f
# 前台启动，日志实时打印到屏幕上，ctrl+c即可停止
docker-compose -f docker-compose-windows.yaml up qanything_local
```
</details>

<details>
<summary>老手推荐！</summary>

```shell
# 后台启动，ctrl+c不会停止
docker-compose -f docker-compose-windows.yaml up -d
# 执行如下命令查看日志
docker-compose -f docker-compose-windows.yaml logs qanything_local
# 停止服务
docker-compose -f docker-compose-windows.yaml down
```
</details>

2. 双击 run_in_windows.bat 
3. 命令行执行run_in_windows.bat：
```shell
Start-Process -FilePath ".\run_in_windows.bat" -Wait -NoNewWindow
```

##### 在Linux系统下
<details>
<summary>新手推荐！</summary>

```shell
# 前台启动，日志实时打印到屏幕上，ctrl+c即可停止
docker-compose -f docker-compose-linux.yaml up qanything_local
```
</details>

<details>
<summary>老手推荐！</summary>

```shell
# 后台启动，ctrl+c不会停止
docker-compose -f docker-compose-linux.yaml up -d
# 执行如下命令查看日志
docker-compose -f docker-compose-linux.yaml logs qanything_local
# 停止服务
docker-compose -f docker-compose-linux.yaml down
```
</details>


安装成功后，即可在浏览器输入以下地址进行体验。

- 前端地址: http://{your_host}:5052/qanything/

- api地址: http://{your_host}:5052/api/

详细API文档请移步[QAnything API 文档](docs/API.md)

## 使用
### 跨语种：多篇英文论文问答
[![](docs/videos/multi_paper_qa.mp4)](https://github.com/netease-youdao/QAnything/assets/141105427/8915277f-c136-42b8-9332-78f64bf5df22)
### 信息抽取
[![](docs/videos/information_extraction.mp4)](https://github.com/netease-youdao/QAnything/assets/141105427/b9e3be94-183b-4143-ac49-12fa005a8a9a)
### 文件大杂烩
[![](docs/videos/various_files_qa.mp4)](https://github.com/netease-youdao/QAnything/assets/141105427/7ede63c1-4c7f-4557-bd2c-7c51a44c8e0b)
### 网页问答
[![](docs/videos/web_qa.mp4)](https://github.com/netease-youdao/QAnything/assets/141105427/d30942f7-6dbd-4013-a4b6-82f7c2a5fbee)

### 接入API
如果需要接入API，请参阅[QAnything API 文档](docs/API.md)

## 微信群

欢迎大家扫码加入官方微信交流群。

<img src="docs/images/Wechat.jpg" width="20%" height="auto">

## 支持

有任何问题，请通过以下方式联系我们:

- [Github issues](https://github.com/netease-youdao/QAnything/issues)
- [Netease Youdao](https://github.com/netease-youdao)

## 协议

`QAnything` 依照 [Apache 2.0 协议](./LICENSE)开源。

## Acknowledgements
- [BCEmbedding](https://github.com/netease-youdao/BCEmbedding)
- [Qwen](https://github.com/QwenLM/Qwen)
- [Triton Inference Server](https://github.com/triton-inference-server/server)
- [FasterTransformer](https://github.com/NVIDIA/FasterTransformer)
- [Langchain](https://github.com/langchain-ai/langchain)
- [Langchain-Chatchat](https://github.com/chatchat-space/Langchain-Chatchat)
- [Milvus](https://github.com/milvus-io/milvus)
- [PaddleOCR](https://github.com/PaddlePaddle/PaddleOCR) 
- [Sanic](https://github.com/sanic-org/sanic)<|MERGE_RESOLUTION|>--- conflicted
+++ resolved
@@ -196,7 +196,6 @@
 <summary>新手推荐！</summary>
 
 ```shell
-<<<<<<< HEAD
 # 脚本文件从dos格式改为unix格式
 sed -i "s/\r//" scripts/run_for_local.sh
 sed -i "s/^M//" scripts/run_for_local.sh
@@ -205,8 +204,6 @@
 # 查看BOM是否删除成功
 head -1 scripts/run_for_local.sh | od -c
 # 如果显示：0000000   !   /   b   i   n   /   b   a   s   h  \n 表示成功
-=======
->>>>>>> 63d3702f
 # 前台启动，日志实时打印到屏幕上，ctrl+c即可停止
 docker-compose -f docker-compose-windows.yaml up qanything_local
 ```
@@ -216,6 +213,9 @@
 <summary>老手推荐！</summary>
 
 ```shell
+# 脚本文件从dos格式改为unix格式
+sed -i "s/\r//" scripts/run_for_local.sh
+sed -i "s/^M//" scripts/run_for_local.sh
 # 后台启动，ctrl+c不会停止
 docker-compose -f docker-compose-windows.yaml up -d
 # 执行如下命令查看日志
@@ -224,12 +224,6 @@
 docker-compose -f docker-compose-windows.yaml down
 ```
 </details>
-
-2. 双击 run_in_windows.bat 
-3. 命令行执行run_in_windows.bat：
-```shell
-Start-Process -FilePath ".\run_in_windows.bat" -Wait -NoNewWindow
-```
 
 ##### 在Linux系统下
 <details>
