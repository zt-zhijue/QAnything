--- conflicted
+++ resolved
@@ -199,7 +199,6 @@
 <summary>Beginner's recommendation!</summary>
 
 ```shell
-<<<<<<< HEAD
 # Change the script file format from DOS to UNIX.
 sed -i "s/\r//" scripts/run_for_local.sh
 sed -i "s/^M//" scripts/run_for_local.sh
@@ -209,8 +208,6 @@
 head -1 scripts/run_for_local.sh | od -c
 # 0000000   !   /   b   i   n   /   b   a   s   h  \n
 
-=======
->>>>>>> 63d3702f
 # Front desk startup, log prints to the screen in real time, press ctrl+c to stop.
 docker-compose -f docker-compose-windows.yaml up qanything_local
 ```
@@ -220,6 +217,9 @@
 <summary>Recommended for experienced players!</summary>
 
 ```shell
+# The script file is changed from DOS format to Unix format.
+sed -i "s/\r//" scripts/run_for_local.sh
+sed -i "s/^M//" scripts/run_for_local.sh
 # Background startup, ctrl+c will not stop.
 docker-compose -f docker-compose-windows.yaml up -d
 # Execute the following command to view the log.
@@ -228,12 +228,6 @@
 docker-compose -f docker-compose-windows.yaml down
 ```
 </details>
-
-2. Double click run_in_windows.bat
-3. Execute command line:
-```shell
-Start-Process -FilePath ".\run_in_windows.bat" -Wait -NoNewWindow
-```
 
 ##### in the Linux system
 <details>
